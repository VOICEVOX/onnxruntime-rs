#![warn(missing_docs)]

//! ONNX Runtime
//!
//! This crate is a (safe) wrapper around Microsoft's [ONNX Runtime](https://github.com/microsoft/onnxruntime/)
//! through its C API.
//!
//! From its [GitHub page](https://github.com/microsoft/onnxruntime/):
//!
//! > ONNX Runtime is a cross-platform, high performance ML inferencing and training accelerator.
//!
//! The (highly) unsafe [C API](https://github.com/microsoft/onnxruntime/blob/master/include/onnxruntime/core/session/onnxruntime_c_api.h)
//! is wrapped using bindgen as [`onnxruntime-sys`](https://crates.io/crates/onnxruntime-sys).
//!
//! The unsafe bindings are wrapped in this crate to expose a safe API.
//!
//! For now, efforts are concentrated on the inference API. Training is _not_ supported.
//!
//! # Example
//!
//! The C++ example that uses the C API
//! ([`C_Api_Sample.cpp`](https://github.com/microsoft/onnxruntime/blob/v1.3.1/csharp/test/Microsoft.ML.OnnxRuntime.EndToEndTests.Capi/C_Api_Sample.cpp))
//! was ported to
//! [`onnxruntime`](https://github.com/nbigaouette/onnxruntime-rs/blob/master/onnxruntime/examples/sample.rs).
//!
//! First, an environment must be created using and [`EnvBuilder`](environment/struct.EnvBuilder.html):
//!
//! ```no_run
//! # use std::error::Error;
//! # use onnxruntime::{environment::Environment, LoggingLevel};
//! # fn main() -> Result<(), Box<dyn Error>> {
//! let environment = Environment::builder()
//!     .with_name("test")
//!     .with_log_level(LoggingLevel::Verbose)
//!     .build()?;
//! # Ok(())
//! # }
//! ```
//!
//! Then a [`Session`](session/struct.Session.html) is created from the environment, some options and an ONNX archive:
//!
//! ```no_run
//! # use std::error::Error;
//! # use onnxruntime::{environment::Environment, LoggingLevel, GraphOptimizationLevel};
//! # fn main() -> Result<(), Box<dyn Error>> {
//! # let environment = Environment::builder()
//! #     .with_name("test")
//! #     .with_log_level(LoggingLevel::Verbose)
//! #     .build()?;
//! let mut session = environment
//!     .new_session_builder()?
//!     .with_optimization_level(GraphOptimizationLevel::Basic)?
//!     .with_intra_op_num_threads(1)?
//!     .with_model_from_file("squeezenet.onnx")?;
//! # Ok(())
//! # }
//! ```
//!
#![cfg_attr(
    feature = "model-fetching",
    doc = r##"
Instead of loading a model from file using [`with_model_from_file()`](session/struct.SessionBuilder.html#method.with_model_from_file),
a model can be fetched directly from the [ONNX Model Zoo](https://github.com/onnx/models) using
[`with_model_downloaded()`](session/struct.SessionBuilder.html#method.with_model_downloaded) method
(requires the `model-fetching` feature).

```no_run
# use std::error::Error;
# use onnxruntime::{environment::Environment, download::vision::ImageClassification, LoggingLevel, GraphOptimizationLevel};
# fn main() -> Result<(), Box<dyn Error>> {
# let environment = Environment::builder()
#     .with_name("test")
#     .with_log_level(LoggingLevel::Verbose)
#     .build()?;
let mut session = environment
    .new_session_builder()?
    .with_optimization_level(GraphOptimizationLevel::Basic)?
    .with_intra_op_num_threads(1)?
    .with_model_downloaded(ImageClassification::SqueezeNet)?;
# Ok(())
# }
```

See [`AvailableOnnxModel`](download/enum.AvailableOnnxModel.html) for the different models available
to download.
"##
)]
//!
//! Inference will be run on data passed as an [`ndarray::Array`](https://docs.rs/ndarray/latest/ndarray/type.Array.html).
//!
//! ```no_run
//! # use std::error::Error;
//! # use onnxruntime::{environment::Environment, LoggingLevel, GraphOptimizationLevel, tensor::OrtOwnedTensor, session::{AnyArray, NdArray}};
//! # fn main() -> Result<(), Box<dyn Error>> {
//! # let environment = Environment::builder()
//! #     .with_name("test")
//! #     .with_log_level(LoggingLevel::Verbose)
//! #     .build()?;
//! # let mut session = environment
//! #     .new_session_builder()?
//! #     .with_optimization_level(GraphOptimizationLevel::Basic)?
//! #     .with_intra_op_num_threads(1)?
//! #     .with_model_from_file("squeezenet.onnx")?;
//! let mut array = NdArray::new(ndarray::Array::linspace(0.0_f32, 1.0, 100));
//! // Multiple inputs and outputs are possible
//! let input_tensor:Vec<&mut dyn AnyArray> = vec![&mut array];
//! let outputs: Vec<OrtOwnedTensor<f32,_>> = session.run(input_tensor)?;
//! # Ok(())
//! # }
//! ```
//!
//! The outputs are of type [`OrtOwnedTensor`](tensor/ort_owned_tensor/struct.OrtOwnedTensor.html)s inside a vector,
//! with the same length as the inputs.
//!
//! See the [`sample.rs`](https://github.com/nbigaouette/onnxruntime-rs/blob/master/onnxruntime/examples/sample.rs)
//! example for more details.

use std::{
    ffi::c_void,
    os::raw::c_char,
    ptr::null_mut,
    sync::{atomic::AtomicPtr, Arc, Mutex},
};

use lazy_static::lazy_static;

use onnxruntime_sys as sys;

// Make functions `extern "stdcall"` for Windows 32bit.
// This behaviors like `extern "system"`.
#[cfg(all(target_os = "windows", target_arch = "x86"))]
macro_rules! extern_system_fn {
    ($(#[$meta:meta])* fn $($tt:tt)*) => ($(#[$meta])* extern "stdcall" fn $($tt)*);
    ($(#[$meta:meta])* $vis:vis fn $($tt:tt)*) => ($(#[$meta])* $vis extern "stdcall" fn $($tt)*);
    ($(#[$meta:meta])* unsafe fn $($tt:tt)*) => ($(#[$meta])* unsafe extern "stdcall" fn $($tt)*);
    ($(#[$meta:meta])* $vis:vis unsafe fn $($tt:tt)*) => ($(#[$meta])* $vis unsafe extern "stdcall" fn $($tt)*);
}

// Make functions `extern "C"` for normal targets.
// This behaviors like `extern "system"`.
#[cfg(not(all(target_os = "windows", target_arch = "x86")))]
macro_rules! extern_system_fn {
    ($(#[$meta:meta])* fn $($tt:tt)*) => ($(#[$meta])* extern "C" fn $($tt)*);
    ($(#[$meta:meta])* $vis:vis fn $($tt:tt)*) => ($(#[$meta])* $vis extern "C" fn $($tt)*);
    ($(#[$meta:meta])* unsafe fn $($tt:tt)*) => ($(#[$meta])* unsafe extern "C" fn $($tt)*);
    ($(#[$meta:meta])* $vis:vis unsafe fn $($tt:tt)*) => ($(#[$meta])* $vis unsafe extern "C" fn $($tt)*);
}

// textual scopeで`trace!`と`debug!`を宣言することにより、`tracing`のそれらの`use`を封じる

macro_rules! trace {
    ($($tt:tt)*) => {{
        if cfg!(allow_verbose_logging) {
            ::tracing::trace!($($tt)*);
        }
    }};
}

macro_rules! debug {
    ($($tt:tt)*) => {{
        if cfg!(allow_verbose_logging) {
            ::tracing::debug!($($tt)*);
        }
    }};
}

pub mod download;
pub mod environment;
pub mod error;
mod memory;
pub mod session;
pub mod tensor;

// Re-export
pub use error::{OrtApiError, OrtError, Result};
use sys::OnnxEnumInt;

// Re-export ndarray as it's part of the public API anyway
pub use ndarray;

lazy_static! {
    // static ref G_ORT: Arc<Mutex<AtomicPtr<sys::OrtApi>>> =
    //     Arc::new(Mutex::new(AtomicPtr::new(unsafe {
    //         sys::OrtGetApiBase().as_ref().unwrap().GetApi.unwrap()(sys::ORT_API_VERSION)
    //     } as *mut sys::OrtApi)));
    static ref G_ORT_API: Arc<Mutex<AtomicPtr<sys::OrtApi>>> = {
        let base: *const sys::OrtApiBase = unsafe { sys::OrtGetApiBase() };
        assert_ne!(base, std::ptr::null());
        let get_api: extern_system_fn!{ unsafe fn(u32) -> *const onnxruntime_sys::OrtApi } =
            unsafe { (*base).GetApi.unwrap() };
        let api: *const sys::OrtApi = unsafe { get_api(sys::ORT_API_VERSION) };
        Arc::new(Mutex::new(AtomicPtr::new(api as *mut sys::OrtApi)))
    };
}

fn g_ort() -> sys::OrtApi {
    let mut api_ref = G_ORT_API
        .lock()
        .expect("Failed to acquire lock: another thread panicked?");
    let api_ref_mut: &mut *mut sys::OrtApi = api_ref.get_mut();
    let api_ptr_mut: *mut sys::OrtApi = *api_ref_mut;

    assert_ne!(
        api_ptr_mut,
        std::ptr::null_mut(),
        "Can not get ort api ptr."
    );

    unsafe { *api_ptr_mut }
}

fn char_p_to_string(raw: *const c_char) -> Result<String> {
    let c_string = unsafe { std::ffi::CStr::from_ptr(raw as *mut c_char).to_owned() };

    match c_string.into_string() {
        Ok(string) => Ok(string),
        Err(e) => Err(OrtApiError::IntoStringError(e)),
    }
    .map_err(OrtError::StringConversion)
}

mod onnxruntime {
    //! Module containing a custom logger, used to catch the runtime's own logging and send it
    //! to Rust's tracing logging instead.

<<<<<<< HEAD
    use std::ffi::CStr;
    use tracing::{error, info, span, warn, Level};
=======
    use std::{ffi::CStr, os::raw::c_char};
    use tracing::{debug, error, info, span, trace, warn, Level};
>>>>>>> b27a4f57

    use onnxruntime_sys as sys;

    /// Runtime's logging sends the code location where the log happened, will be parsed to this struct.
    #[derive(Debug)]
    struct CodeLocation<'a> {
        file: &'a str,
        line_number: &'a str,
        function: &'a str,
    }

    impl<'a> From<&'a str> for CodeLocation<'a> {
        fn from(code_location: &'a str) -> Self {
            let mut splitter = code_location.split(' ');
            let file_and_line_number = splitter.next().unwrap_or("<unknown file:line>");
            let function = splitter.next().unwrap_or("<unknown module>");
            let mut file_and_line_number_splitter = file_and_line_number.split(':');
            let file = file_and_line_number_splitter
                .next()
                .unwrap_or("<unknown file>");
            let line_number = file_and_line_number_splitter
                .next()
                .unwrap_or("<unknown line number>");

            CodeLocation {
                file,
                line_number,
                function,
            }
        }
    }

    extern_system_fn! {
        /// Callback from C that will handle the logging, forwarding the runtime's logs to the tracing crate.
        pub(crate) fn custom_logger(
            _params: *mut std::ffi::c_void,
            severity: sys::OrtLoggingLevel,
            category: *const c_char,
            logid: *const c_char,
            code_location: *const c_char,
            message: *const c_char,
        ) {
            let log_level = match severity {
                sys::OrtLoggingLevel::ORT_LOGGING_LEVEL_VERBOSE => Level::TRACE,
                sys::OrtLoggingLevel::ORT_LOGGING_LEVEL_INFO => Level::DEBUG,
                sys::OrtLoggingLevel::ORT_LOGGING_LEVEL_WARNING => Level::INFO,
                sys::OrtLoggingLevel::ORT_LOGGING_LEVEL_ERROR => Level::WARN,
                sys::OrtLoggingLevel::ORT_LOGGING_LEVEL_FATAL => Level::ERROR,
            };

            assert_ne!(category, std::ptr::null());
            let category = unsafe { CStr::from_ptr(category) };
            assert_ne!(code_location, std::ptr::null());
            let code_location = unsafe { CStr::from_ptr(code_location) }
                .to_str()
                .unwrap_or("unknown");
            assert_ne!(message, std::ptr::null());
            let message = unsafe { CStr::from_ptr(message) };

            assert_ne!(logid, std::ptr::null());
            let logid = unsafe { CStr::from_ptr(logid) };

            // Parse the code location
            let code_location: CodeLocation = code_location.into();

            let _span = cfg!(allow_verbose_logging).then(|| {
                span!(
                    Level::TRACE,
                    "onnxruntime",
                    category = category.to_str().unwrap_or("<unknown>"),
                    file = code_location.file,
                    line_number = code_location.line_number,
                    function = code_location.function,
                    logid = logid.to_str().unwrap_or("<unknown>"),
                )
                .entered()
            });

            match log_level {
                Level::TRACE => trace!("{:?}", message),
                Level::DEBUG => debug!("{:?}", message),
                Level::INFO => info!("{:?}", message),
                Level::WARN => warn!("{:?}", message),
                Level::ERROR => error!("{:?}", message),
            }
        }
    }
}

/// Logging level of the ONNX Runtime C API
#[derive(Debug)]
#[cfg_attr(not(windows), repr(u32))]
#[cfg_attr(windows, repr(i32))]
pub enum LoggingLevel {
    /// Verbose log level
    Verbose = sys::OrtLoggingLevel::ORT_LOGGING_LEVEL_VERBOSE as OnnxEnumInt,
    /// Info log level
    Info = sys::OrtLoggingLevel::ORT_LOGGING_LEVEL_INFO as OnnxEnumInt,
    /// Warning log level
    Warning = sys::OrtLoggingLevel::ORT_LOGGING_LEVEL_WARNING as OnnxEnumInt,
    /// Error log level
    Error = sys::OrtLoggingLevel::ORT_LOGGING_LEVEL_ERROR as OnnxEnumInt,
    /// Fatal log level
    Fatal = sys::OrtLoggingLevel::ORT_LOGGING_LEVEL_FATAL as OnnxEnumInt,
}

impl From<LoggingLevel> for sys::OrtLoggingLevel {
    fn from(val: LoggingLevel) -> Self {
        match val {
            LoggingLevel::Verbose => sys::OrtLoggingLevel::ORT_LOGGING_LEVEL_VERBOSE,
            LoggingLevel::Info => sys::OrtLoggingLevel::ORT_LOGGING_LEVEL_INFO,
            LoggingLevel::Warning => sys::OrtLoggingLevel::ORT_LOGGING_LEVEL_WARNING,
            LoggingLevel::Error => sys::OrtLoggingLevel::ORT_LOGGING_LEVEL_ERROR,
            LoggingLevel::Fatal => sys::OrtLoggingLevel::ORT_LOGGING_LEVEL_FATAL,
        }
    }
}

/// Optimization level performed by ONNX Runtime of the loaded graph
///
/// See the [official documentation](https://github.com/microsoft/onnxruntime/blob/master/docs/ONNX_Runtime_Graph_Optimizations.md)
/// for more information on the different optimization levels.
#[derive(Clone, Debug)]
#[cfg_attr(not(windows), repr(u32))]
#[cfg_attr(windows, repr(i32))]
pub enum GraphOptimizationLevel {
    /// Disable optimization
    DisableAll = sys::GraphOptimizationLevel::ORT_DISABLE_ALL as OnnxEnumInt,
    /// Basic optimization
    Basic = sys::GraphOptimizationLevel::ORT_ENABLE_BASIC as OnnxEnumInt,
    /// Extended optimization
    Extended = sys::GraphOptimizationLevel::ORT_ENABLE_EXTENDED as OnnxEnumInt,
    /// Add optimization
    All = sys::GraphOptimizationLevel::ORT_ENABLE_ALL as OnnxEnumInt,
}

impl From<GraphOptimizationLevel> for sys::GraphOptimizationLevel {
    fn from(val: GraphOptimizationLevel) -> Self {
        use GraphOptimizationLevel::*;
        match val {
            DisableAll => sys::GraphOptimizationLevel::ORT_DISABLE_ALL,
            Basic => sys::GraphOptimizationLevel::ORT_ENABLE_BASIC,
            Extended => sys::GraphOptimizationLevel::ORT_ENABLE_EXTENDED,
            All => sys::GraphOptimizationLevel::ORT_ENABLE_ALL,
        }
    }
}

// FIXME: Use https://docs.rs/bindgen/0.54.1/bindgen/struct.Builder.html#method.rustified_enum
// FIXME: Add tests to cover the commented out types
/// Enum mapping ONNX Runtime's supported tensor types
#[derive(Debug, Clone, Copy)]
#[cfg_attr(not(windows), repr(u32))]
#[cfg_attr(windows, repr(i32))]
pub enum TensorElementDataType {
    /// 32-bit floating point, equivalent to Rust's `f32`
    Float = sys::ONNXTensorElementDataType::ONNX_TENSOR_ELEMENT_DATA_TYPE_FLOAT as OnnxEnumInt,
    /// Unsigned 8-bit int, equivalent to Rust's `u8`
    Uint8 = sys::ONNXTensorElementDataType::ONNX_TENSOR_ELEMENT_DATA_TYPE_UINT8 as OnnxEnumInt,
    /// Signed 8-bit int, equivalent to Rust's `i8`
    Int8 = sys::ONNXTensorElementDataType::ONNX_TENSOR_ELEMENT_DATA_TYPE_INT8 as OnnxEnumInt,
    /// Unsigned 16-bit int, equivalent to Rust's `u16`
    Uint16 = sys::ONNXTensorElementDataType::ONNX_TENSOR_ELEMENT_DATA_TYPE_UINT16 as OnnxEnumInt,
    /// Signed 16-bit int, equivalent to Rust's `i16`
    Int16 = sys::ONNXTensorElementDataType::ONNX_TENSOR_ELEMENT_DATA_TYPE_INT16 as OnnxEnumInt,
    /// Signed 32-bit int, equivalent to Rust's `i32`
    Int32 = sys::ONNXTensorElementDataType::ONNX_TENSOR_ELEMENT_DATA_TYPE_INT32 as OnnxEnumInt,
    /// Signed 64-bit int, equivalent to Rust's `i64`
    Int64 = sys::ONNXTensorElementDataType::ONNX_TENSOR_ELEMENT_DATA_TYPE_INT64 as OnnxEnumInt,
    /// String, equivalent to Rust's `String`
    String = sys::ONNXTensorElementDataType::ONNX_TENSOR_ELEMENT_DATA_TYPE_STRING as OnnxEnumInt,
    // /// Boolean, equivalent to Rust's `bool`
    // Bool = sys::ONNXTensorElementDataType::ONNX_TENSOR_ELEMENT_DATA_TYPE_BOOL as OnnxEnumInt,
    // /// 16-bit floating point, equivalent to Rust's `f16`
    // Float16 = sys::ONNXTensorElementDataType::ONNX_TENSOR_ELEMENT_DATA_TYPE_FLOAT16 as OnnxEnumInt,
    /// 64-bit floating point, equivalent to Rust's `f64`
    Double = sys::ONNXTensorElementDataType::ONNX_TENSOR_ELEMENT_DATA_TYPE_DOUBLE as OnnxEnumInt,
    /// Unsigned 32-bit int, equivalent to Rust's `u32`
    Uint32 = sys::ONNXTensorElementDataType::ONNX_TENSOR_ELEMENT_DATA_TYPE_UINT32 as OnnxEnumInt,
    /// Unsigned 64-bit int, equivalent to Rust's `u64`
    Uint64 = sys::ONNXTensorElementDataType::ONNX_TENSOR_ELEMENT_DATA_TYPE_UINT64 as OnnxEnumInt,
    // /// Complex 64-bit floating point, equivalent to Rust's `???`
    // Complex64 = sys::ONNXTensorElementDataType::ONNX_TENSOR_ELEMENT_DATA_TYPE_COMPLEX64 as OnnxEnumInt,
    // /// Complex 128-bit floating point, equivalent to Rust's `???`
    // Complex128 = sys::ONNXTensorElementDataType::ONNX_TENSOR_ELEMENT_DATA_TYPE_COMPLEX128 as OnnxEnumInt,
    // /// Brain 16-bit floating point
    // Bfloat16 = sys::ONNXTensorElementDataType::ONNX_TENSOR_ELEMENT_DATA_TYPE_BFLOAT16 as OnnxEnumInt,
}

impl From<TensorElementDataType> for sys::ONNXTensorElementDataType {
    fn from(val: TensorElementDataType) -> Self {
        use TensorElementDataType::*;
        match val {
            Float => sys::ONNXTensorElementDataType::ONNX_TENSOR_ELEMENT_DATA_TYPE_FLOAT,
            Uint8 => sys::ONNXTensorElementDataType::ONNX_TENSOR_ELEMENT_DATA_TYPE_UINT8,
            Int8 => sys::ONNXTensorElementDataType::ONNX_TENSOR_ELEMENT_DATA_TYPE_INT8,
            Uint16 => sys::ONNXTensorElementDataType::ONNX_TENSOR_ELEMENT_DATA_TYPE_UINT16,
            Int16 => sys::ONNXTensorElementDataType::ONNX_TENSOR_ELEMENT_DATA_TYPE_INT16,
            Int32 => sys::ONNXTensorElementDataType::ONNX_TENSOR_ELEMENT_DATA_TYPE_INT32,
            Int64 => sys::ONNXTensorElementDataType::ONNX_TENSOR_ELEMENT_DATA_TYPE_INT64,
            String => sys::ONNXTensorElementDataType::ONNX_TENSOR_ELEMENT_DATA_TYPE_STRING,
            // Bool => {
            //     sys::ONNXTensorElementDataType::ONNX_TENSOR_ELEMENT_DATA_TYPE_BOOL
            // }
            // Float16 => {
            //     sys::ONNXTensorElementDataType::ONNX_TENSOR_ELEMENT_DATA_TYPE_FLOAT16
            // }
            Double => sys::ONNXTensorElementDataType::ONNX_TENSOR_ELEMENT_DATA_TYPE_DOUBLE,
            Uint32 => sys::ONNXTensorElementDataType::ONNX_TENSOR_ELEMENT_DATA_TYPE_UINT32,
            Uint64 => sys::ONNXTensorElementDataType::ONNX_TENSOR_ELEMENT_DATA_TYPE_UINT64,
            // Complex64 => {
            //     sys::ONNXTensorElementDataType::ONNX_TENSOR_ELEMENT_DATA_TYPE_COMPLEX64
            // }
            // Complex128 => {
            //     sys::ONNXTensorElementDataType::ONNX_TENSOR_ELEMENT_DATA_TYPE_COMPLEX128
            // }
            // Bfloat16 => {
            //     sys::ONNXTensorElementDataType::ONNX_TENSOR_ELEMENT_DATA_TYPE_BFLOAT16
            // }
        }
    }
}

/// Trait used to map Rust types (for example `f32`) to ONNX types (for example `Float`)
pub trait TypeToTensorElementDataType {
    /// Return the ONNX type for a Rust type
    fn tensor_element_data_type() -> TensorElementDataType;

    /// If the type is `String`, returns `Some` with utf8 contents, else `None`.
    fn try_utf8_bytes(&self) -> Option<&[u8]>;
}

macro_rules! impl_type_trait {
    ($type_:ty, $variant:ident) => {
        impl TypeToTensorElementDataType for $type_ {
            fn tensor_element_data_type() -> TensorElementDataType {
                // unsafe { std::mem::transmute(TensorElementDataType::$variant) }
                TensorElementDataType::$variant
            }

            fn try_utf8_bytes(&self) -> Option<&[u8]> {
                None
            }
        }
    };
}

impl_type_trait!(f32, Float);
impl_type_trait!(u8, Uint8);
impl_type_trait!(i8, Int8);
impl_type_trait!(u16, Uint16);
impl_type_trait!(i16, Int16);
impl_type_trait!(i32, Int32);
impl_type_trait!(i64, Int64);
// impl_type_trait!(bool, Bool);
// impl_type_trait!(f16, Float16);
impl_type_trait!(f64, Double);
impl_type_trait!(u32, Uint32);
impl_type_trait!(u64, Uint64);
// impl_type_trait!(, Complex64);
// impl_type_trait!(, Complex128);
// impl_type_trait!(, Bfloat16);

/// Adapter for common Rust string types to Onnx strings.
///
/// It should be easy to use both `String` and `&str` as [TensorElementDataType::String] data, but
/// we can't define an automatic implementation for anything that implements `AsRef<str>` as it
/// would conflict with the implementations of [TypeToTensorElementDataType] for primitive numeric
/// types (which might implement `AsRef<str>` at some point in the future).
pub trait Utf8Data {
    /// Returns the utf8 contents.
    fn utf8_bytes(&self) -> &[u8];
}

impl Utf8Data for String {
    fn utf8_bytes(&self) -> &[u8] {
        self.as_bytes()
    }
}

impl<'a> Utf8Data for &'a str {
    fn utf8_bytes(&self) -> &[u8] {
        self.as_bytes()
    }
}

impl<T: Utf8Data> TypeToTensorElementDataType for T {
    fn tensor_element_data_type() -> TensorElementDataType {
        TensorElementDataType::String
    }

    fn try_utf8_bytes(&self) -> Option<&[u8]> {
        Some(self.utf8_bytes())
    }
}

/// Allocator type
#[derive(Debug, Clone)]
#[repr(i32)]
pub enum AllocatorType {
    // Invalid = sys::OrtAllocatorType::Invalid as i32,
    /// Device allocator
    Device = sys::OrtAllocatorType::OrtDeviceAllocator as i32,
    /// Arena allocator
    Arena = sys::OrtAllocatorType::OrtArenaAllocator as i32,
}

impl From<AllocatorType> for sys::OrtAllocatorType {
    fn from(val: AllocatorType) -> Self {
        use AllocatorType::*;
        match val {
            // Invalid => sys::OrtAllocatorType::Invalid,
            Device => sys::OrtAllocatorType::OrtDeviceAllocator,
            Arena => sys::OrtAllocatorType::OrtArenaAllocator,
        }
    }
}

/// Memory type
///
/// Only support ONNX's default type for now.
#[derive(Debug, Clone)]
#[repr(i32)]
pub enum MemType {
    // FIXME: C API's `OrtMemType_OrtMemTypeCPU` defines it equal to `OrtMemType_OrtMemTypeCPUOutput`. How to handle this??
    // CPUInput = sys::OrtMemType::OrtMemTypeCPUInput as i32,
    // CPUOutput = sys::OrtMemType::OrtMemTypeCPUOutput as i32,
    // CPU = sys::OrtMemType::OrtMemTypeCPU as i32,
    /// Default memory type
    Default = sys::OrtMemType::OrtMemTypeDefault as i32,
}

impl From<MemType> for sys::OrtMemType {
    fn from(val: MemType) -> Self {
        use MemType::*;
        match val {
            // CPUInput => sys::OrtMemType::OrtMemTypeCPUInput,
            // CPUOutput => sys::OrtMemType::OrtMemTypeCPUOutput,
            // CPU => sys::OrtMemType::OrtMemTypeCPU,
            Default => sys::OrtMemType::OrtMemTypeDefault,
        }
    }
}

/// Session ExecutionMode
pub type ExecutionMode = sys::ExecutionMode;

/// Session CudaProviderOptions
#[derive(Default)]
pub struct CudaProviderOptions<'a> {
    /// device_id
    pub device_id: i32,
    /// cudnn_conv_algo_search
    pub cudnn_conv_algo_search: CudnnConvAlgoSearch,
    /// gpu_mem_limit
    pub gpu_mem_limit: usize,
    /// arena_extend_strategy
    pub arena_extend_strategy: i32,
    /// do_copy_in_default_stream
    pub do_copy_in_default_stream: i32,
    /// has_user_compute_stream
    pub has_user_compute_stream: i32,
    /// user_compute_stream
    pub user_compute_stream: Option<*mut c_void>,
    /// default_memory_arena_cfg
    pub default_memory_arena_cfg: Option<&'a mut ArenaCfg>,
}

impl<'a> From<CudaProviderOptions<'a>> for sys::OrtCUDAProviderOptions {
    fn from(options: CudaProviderOptions) -> Self {
        Self {
            device_id: options.device_id,
            cudnn_conv_algo_search: options.cudnn_conv_algo_search.into(),
            gpu_mem_limit: options.gpu_mem_limit,
            arena_extend_strategy: options.arena_extend_strategy,
            do_copy_in_default_stream: options.do_copy_in_default_stream,
            has_user_compute_stream: options.has_user_compute_stream,
            user_compute_stream: if let Some(user_compute_stream) = options.user_compute_stream {
                user_compute_stream
            } else {
                null_mut()
            },
            default_memory_arena_cfg: if let Some(default_memory_arena_cfg) =
                options.default_memory_arena_cfg
            {
                default_memory_arena_cfg as *mut ArenaCfg
            } else {
                null_mut()
            },
        }
    }
}

/// Session CudnnConvAlgoSearch
#[repr(i32)]
pub enum CudnnConvAlgoSearch {
    /// CudnnConvAlgoSearch Heuristic
    Heuristic = sys::OrtCudnnConvAlgoSearch::OrtCudnnConvAlgoSearchHeuristic as i32,
    /// CudnnConvAlgoSearch Exhaustive
    Exhaustive = sys::OrtCudnnConvAlgoSearch::OrtCudnnConvAlgoSearchExhaustive as i32,
    /// CudnnConvAlgoSearch Default
    Default = sys::OrtCudnnConvAlgoSearch::OrtCudnnConvAlgoSearchDefault as i32,
}

impl From<CudnnConvAlgoSearch> for sys::OrtCudnnConvAlgoSearch {
    fn from(cudnn_conv_algo_search: CudnnConvAlgoSearch) -> Self {
        use CudnnConvAlgoSearch::*;
        match cudnn_conv_algo_search {
            Heuristic => sys::OrtCudnnConvAlgoSearch::OrtCudnnConvAlgoSearchHeuristic,
            Exhaustive => sys::OrtCudnnConvAlgoSearch::OrtCudnnConvAlgoSearchExhaustive,
            Default => sys::OrtCudnnConvAlgoSearch::OrtCudnnConvAlgoSearchDefault,
        }
    }
}

/// Onnxruntime Arena config
pub type ArenaCfg = sys::OrtArenaCfg;
impl Default for CudnnConvAlgoSearch {
    fn default() -> Self {
        Self::Default
    }
}

#[cfg(test)]
mod test {
    use super::*;

    #[test]
    fn test_char_p_to_string() {
        let s = std::ffi::CString::new("foo").unwrap();
        let ptr = s.as_c_str().as_ptr();
        assert_eq!("foo", char_p_to_string(ptr).unwrap());
    }
}<|MERGE_RESOLUTION|>--- conflicted
+++ resolved
@@ -222,14 +222,8 @@
 mod onnxruntime {
     //! Module containing a custom logger, used to catch the runtime's own logging and send it
     //! to Rust's tracing logging instead.
-
-<<<<<<< HEAD
-    use std::ffi::CStr;
+    use std::{ffi::CStr, os::raw::c_char};
     use tracing::{error, info, span, warn, Level};
-=======
-    use std::{ffi::CStr, os::raw::c_char};
-    use tracing::{debug, error, info, span, trace, warn, Level};
->>>>>>> b27a4f57
 
     use onnxruntime_sys as sys;
 
